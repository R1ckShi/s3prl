--- conflicted
+++ resolved
@@ -3,27 +3,14 @@
     Author: Heng-Jui Chang (https://github.com/vectominist)
 """
 
-<<<<<<< HEAD
-import math
-
-import numpy as np
-=======
->>>>>>> 5fe46815
 import torch
 from torch import nn
 
 from .module import (
-<<<<<<< HEAD
-    ConvFeatureExtractionModel,
-    GradMultiply,
-    SplitLinear,
-    TransformerEncoder,
-=======
     SplitLinear,
     TransformerEncoder,
     ConvFeatureExtractionModel,
     GradMultiply,
->>>>>>> 5fe46815
 )
 
 
