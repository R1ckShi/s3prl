<<<<<<< HEAD
_available_options = []


def available_options():
    return _available_options.copy()


def _get_hubconf_entries():
    import importlib
    import logging
    import os
    import pathlib

    logger = logging.getLogger(__name__)

    _search_root = pathlib.Path(__file__).parent
    _hubconfs = list(_search_root.glob("upstream/*/hubconf.py"))

    for _hubconf in _hubconfs:
        relpath = _hubconf.relative_to(_search_root)
        try:
            _module_name = (
                "." + str(relpath).replace(os.path.sep, ".")[:-3]
            )  # remove .py
            _module = importlib.import_module(_module_name, package=__package__)

        except ModuleNotFoundError as e:
            if "pase" in _module_name:
                full_package = f"{__package__}{_module_name}"
                logger.warning(
                    f"Can not import {full_package}: {str(e)}. Please see {relpath.parent / 'README.md'}"
                )
                continue
            raise

        for variable_name in dir(_module):
            _variable = getattr(_module, variable_name)
            if callable(_variable) and variable_name[0] != "_":
                global _all_options
                _available_options.append(variable_name)

                globals()[variable_name] = _variable


_get_hubconf_entries()
del globals()["_get_hubconf_entries"]
=======
from s3prl.upstream.apc.hubconf import *
from s3prl.upstream.audio_albert.hubconf import *
from s3prl.upstream.baseline.hubconf import *
# from s3prl.upstream.byol_a.hubconf import *  # FIXME: (Leo)
from s3prl.upstream.cpc.hubconf import *
from s3prl.upstream.data2vec.hubconf import *
from s3prl.upstream.decoar.hubconf import *
from s3prl.upstream.decoar_layers.hubconf import *
from s3prl.upstream.decoar2.hubconf import *
from s3prl.upstream.distiller.hubconf import *
from s3prl.upstream.example.hubconf import *
from s3prl.upstream.hubert.hubconf import *
# from s3prl.upstream.lighthubert.hubconf import *  # FIXME: (Leo)
from s3prl.upstream.log_stft.hubconf import *
from s3prl.upstream.mockingjay.hubconf import *
from s3prl.upstream.mos_prediction.hubconf import *
from s3prl.upstream.npc.hubconf import *
from s3prl.upstream.pase.hubconf import *
from s3prl.upstream.roberta.hubconf import *
from s3prl.upstream.tera.hubconf import *
from s3prl.upstream.unispeech_sat.hubconf import *
from s3prl.upstream.vq_apc.hubconf import *
from s3prl.upstream.vq_wav2vec.hubconf import *
from s3prl.upstream.wav2vec.hubconf import *
from s3prl.upstream.wav2vec2.hubconf import *
from s3prl.upstream.wavlm.hubconf import *

from s3prl.downstream.timit_phone.hubconf import timit_posteriorgram


def options(only_registered_ckpt: bool = False):
    all_options = []
    for name, value in globals().items():
        torch_hubconf_policy = not name.startswith("_") and callable(value)
        if torch_hubconf_policy and name != "options":
            if only_registered_ckpt and (
                name.endswith("_local")
                or name.endswith("_url")
                or name.endswith("_gdriveid")
                or name.endswith("_custom")
            ):
                continue
            all_options.append(name)

    return all_options
>>>>>>> 5fe46815
<|MERGE_RESOLUTION|>--- conflicted
+++ resolved
@@ -1,51 +1,3 @@
-<<<<<<< HEAD
-_available_options = []
-
-
-def available_options():
-    return _available_options.copy()
-
-
-def _get_hubconf_entries():
-    import importlib
-    import logging
-    import os
-    import pathlib
-
-    logger = logging.getLogger(__name__)
-
-    _search_root = pathlib.Path(__file__).parent
-    _hubconfs = list(_search_root.glob("upstream/*/hubconf.py"))
-
-    for _hubconf in _hubconfs:
-        relpath = _hubconf.relative_to(_search_root)
-        try:
-            _module_name = (
-                "." + str(relpath).replace(os.path.sep, ".")[:-3]
-            )  # remove .py
-            _module = importlib.import_module(_module_name, package=__package__)
-
-        except ModuleNotFoundError as e:
-            if "pase" in _module_name:
-                full_package = f"{__package__}{_module_name}"
-                logger.warning(
-                    f"Can not import {full_package}: {str(e)}. Please see {relpath.parent / 'README.md'}"
-                )
-                continue
-            raise
-
-        for variable_name in dir(_module):
-            _variable = getattr(_module, variable_name)
-            if callable(_variable) and variable_name[0] != "_":
-                global _all_options
-                _available_options.append(variable_name)
-
-                globals()[variable_name] = _variable
-
-
-_get_hubconf_entries()
-del globals()["_get_hubconf_entries"]
-=======
 from s3prl.upstream.apc.hubconf import *
 from s3prl.upstream.audio_albert.hubconf import *
 from s3prl.upstream.baseline.hubconf import *
@@ -90,5 +42,4 @@
                 continue
             all_options.append(name)
 
-    return all_options
->>>>>>> 5fe46815
+    return all_options